--- conflicted
+++ resolved
@@ -331,9 +331,6 @@
         }
 #endif // UNIX
 
-<<<<<<< HEAD
-        private T ReadValueFromFile<T>(string fileName, string key, T defaultValue = default(T),
-=======
         /// <summary>
         /// Read a value from the configuration file.
         /// </summary>
@@ -343,7 +340,6 @@
         /// <param name="defaultValue">The default value to return if the key is not present.</param>
         /// <param name="readImpl"></param>
         private T ReadValueFromFile<T>(ConfigScope scope, string key, T defaultValue = default(T),
->>>>>>> 2f1aec14
                                        Func<JToken, JsonSerializer, T, T> readImpl = null)
         {
             string fileName = GetConfigFilePath(scope);
